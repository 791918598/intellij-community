--- conflicted
+++ resolved
@@ -38,11 +38,8 @@
     <orderEntry type="module" module-name="intellij.platform.externalSystem" scope="TEST" />
     <orderEntry type="module" module-name="intellij.platform.externalSystem.impl" scope="TEST" />
     <orderEntry type="module" module-name="kotlin.code-insight.api" scope="TEST" />
-<<<<<<< HEAD
     <orderEntry type="module" module-name="kotlin.gradle.gradle" scope="TEST" />
-=======
     <orderEntry type="library" scope="TEST" name="gson" level="project" />
     <orderEntry type="module" module-name="intellij.platform.projectModel" scope="TEST" />
->>>>>>> 905ab062
   </component>
 </module>