--- conflicted
+++ resolved
@@ -543,7 +543,6 @@
     private fun getFacadeToAnalyzeFile(file: KtFile, settings: PlatformAnalysisSettings): ResolutionFacade {
         val moduleInfo = file.getModuleInfo()
         val specialFile = file.filterNotInProjectSource(moduleInfo)
-        val settings = file.getModuleInfo().platformSettings(platform)
 
         specialFile?.filterScript()?.let { script ->
             val scripts = setOf(script)
@@ -557,11 +556,7 @@
             return ModuleResolutionFacadeImpl(projectFacade, moduleInfo).createdFor(specialFiles, moduleInfo, settings)
         }
 
-<<<<<<< HEAD
-        return getResolutionFacadeByModuleInfo(moduleInfo, platform).createdFor(emptyList(), moduleInfo, settings)
-=======
         return getResolutionFacadeByModuleInfoAndSettings(moduleInfo, settings).createdFor(emptyList(), moduleInfo, settings)
->>>>>>> e4021832
     }
 
     override fun getResolutionFacadeByFile(file: PsiFile, platform: TargetPlatform): ResolutionFacade? {
