// Copyright 2000-2022 JetBrains s.r.o. and contributors. Use of this source code is governed by the Apache 2.0 license.
package org.jetbrains.kotlin.idea.codeInsight.postfix

import com.intellij.codeInsight.template.postfix.templates.StringBasedPostfixTemplate
import com.intellij.psi.PsiElement
import com.intellij.psi.PsiMethod
import org.jetbrains.kotlin.analysis.api.analyze
import org.jetbrains.kotlin.analysis.api.annotations.KtAnnotationValue
import org.jetbrains.kotlin.analysis.api.annotations.KtArrayAnnotationValue
import org.jetbrains.kotlin.analysis.api.annotations.KtKClassAnnotationValue
import org.jetbrains.kotlin.analysis.api.annotations.annotationsByClassId
import org.jetbrains.kotlin.analysis.api.resolution.*
import org.jetbrains.kotlin.analysis.api.permissions.KaAllowAnalysisFromWriteAction
import org.jetbrains.kotlin.analysis.api.permissions.KaAllowAnalysisOnEdt
import org.jetbrains.kotlin.analysis.api.permissions.allowAnalysisFromWriteAction
import org.jetbrains.kotlin.analysis.api.permissions.allowAnalysisOnEdt
import org.jetbrains.kotlin.analysis.api.symbols.KaSymbolOrigin
import org.jetbrains.kotlin.analysis.api.symbols.KtCallableSymbol
import org.jetbrains.kotlin.analysis.api.symbols.KtPropertySymbol
import org.jetbrains.kotlin.analysis.api.symbols.psiSafe
import org.jetbrains.kotlin.analysis.api.types.KtNonErrorClassType
import org.jetbrains.kotlin.idea.base.psi.classIdIfNonLocal
import org.jetbrains.kotlin.name.ClassId
import org.jetbrains.kotlin.psi.*
import org.jetbrains.kotlin.psi.psiUtil.getParentOfType

internal class KotlinTryPostfixTemplate : StringBasedPostfixTemplate {
    @Suppress("ConvertSecondaryConstructorToPrimary")
    constructor(provider: KotlinPostfixTemplateProvider) : super(
        /* name = */ "try",
        /* example = */ "try { expr } catch (e: Exception) {}",
        /* selector = */ allExpressions(StatementFilter),
        /* provider = */ provider
    )

    override fun getTemplateString(element: PsiElement): String {
        val exceptionClasses = collectPossibleExceptions(element)

        return buildString {
            append("try {\n\$expr$\$END\$\n} ")

            for (exceptionClass in exceptionClasses) {
                append("catch (e: ${exceptionClass.asFqNameString()} ) {\nthrow e\n}")
            }
        }
    }

    private fun collectPossibleExceptions(element: PsiElement): List<ClassId> {
        val ktElement = element.getParentOfType<KtElement>(strict = false)
        if (ktElement != null) {
            val exceptionClasses = ExceptionClassCollector().also { ktElement.accept(it, null) }.exceptionClasses
            if (exceptionClasses.isNotEmpty()) {
                return exceptionClasses
            }
        }

        return listOf(ClassId.fromString("kotlin/Exception"))
    }

    override fun getElementToRemove(expr: PsiElement): PsiElement = expr
}

@OptIn(KaAllowAnalysisOnEdt::class)
private class ExceptionClassCollector : KtTreeVisitor<Unit?>() {
    private companion object {
        val THROWS_ANNOTATION_FQ_NAMES = listOf(
            ClassId.fromString("kotlin/Throws"),
            ClassId.fromString("kotlin/jvm/Throws")
        )
    }

    private val mutableExceptionClasses = LinkedHashSet<ClassId>()
    private var hasLocalClasses = false

    val exceptionClasses: List<ClassId>
        get() = if (!hasLocalClasses) mutableExceptionClasses.toList() else emptyList()

    override fun visitCallExpression(expression: KtCallExpression, data: Unit?): Void? {
        processElement(expression)
        return super.visitCallExpression(expression, data)
    }

    override fun visitSimpleNameExpression(expression: KtSimpleNameExpression, data: Unit?): Void? {
        val shouldProcess = when (val parent = expression.parent) {
            is KtCallExpression -> expression != parent.calleeExpression
            is KtBinaryExpression -> expression != parent.operationReference
            is KtUnaryExpression -> expression != parent.operationReference
            else -> true
        }

        if (shouldProcess) {
            processElement(expression)
        }

        return super.visitSimpleNameExpression(expression, data)
    }

    override fun visitBinaryExpression(expression: KtBinaryExpression, data: Unit?): Void? {
        processElement(expression)
        return super.visitBinaryExpression(expression, data)
    }

    override fun visitUnaryExpression(expression: KtUnaryExpression, data: Unit?): Void? {
        processElement(expression)
        return super.visitUnaryExpression(expression, data)
    }

    private fun <T: KtElement> processElement(element: T) {
        if (hasLocalClasses) {
            return
        }

        allowAnalysisOnEdt {
            @OptIn(KaAllowAnalysisFromWriteAction::class)
            allowAnalysisFromWriteAction {
                analyze(element) {
                    processCall(element.resolveCall())
                }
            }
        }
    }

    private fun processCall(callInfo: KaCallInfo?) {
        val call = (callInfo as? KaSuccessCallInfo)?.call ?: return

        when (call) {
            is KaSimpleFunctionCall -> processCallable(call.symbol)
            is KaSimpleVariableAccessCall -> {
                val symbol = call.symbol
                if (symbol is KtPropertySymbol) {
                    when (call.simpleAccess) {
                        KaSimpleVariableAccess.Read -> symbol.getter?.let { processCallable(it) }
                        is KaSimpleVariableAccess.Write -> symbol.setter?.let { processCallable(it) }
                        else -> {}
                    }
                }
            }
            is KaCompoundVariableAccessCall -> processCallable(call.compoundAccess.operationPartiallyAppliedSymbol.symbol)
            is KaCompoundArrayAccessCall -> {
                processCallable(call.getPartiallyAppliedSymbol.symbol)
                processCallable(call.setPartiallyAppliedSymbol.symbol)
            }
            else -> {}
        }
    }

<<<<<<< HEAD
    private fun processCallable(symbol: KaCallableSymbol) {
        if (symbol.origin == KtSymbolOrigin.JAVA) {
=======
    private fun processCallable(symbol: KtCallableSymbol) {
        if (symbol.origin == KaSymbolOrigin.JAVA_SOURCE || symbol.origin == KaSymbolOrigin.JAVA_LIBRARY) {
>>>>>>> f8d0b80e
            val javaMethod = symbol.psiSafe<PsiMethod>() ?: return
            for (type in javaMethod.throwsList.referencedTypes) {
                val classId = type.resolve()?.classIdIfNonLocal
                if (classId != null) {
                    mutableExceptionClasses.add(classId)
                } else {
                    hasLocalClasses = true
                }
            }

            return
        }

        for (classId in THROWS_ANNOTATION_FQ_NAMES) {
            for (annotation in symbol.annotationsByClassId(classId)) {
                for (argument in annotation.arguments) {
                    processAnnotationValue(argument.expression)
                }
            }
        }
    }

    private fun processAnnotationValue(value: KtAnnotationValue) {
        when (value) {
            is KtArrayAnnotationValue -> value.values.forEach(::processAnnotationValue)
            is KtKClassAnnotationValue -> {
                val type = value.type
                if (type is KtNonErrorClassType) {
                    val classId = type.classId
                    if (classId.isLocal) {
                        hasLocalClasses = true
                    } else {
                        mutableExceptionClasses.add(classId)
                    }
                }
            }
            else -> {}
        }
    }
}<|MERGE_RESOLUTION|>--- conflicted
+++ resolved
@@ -144,13 +144,8 @@
         }
     }
 
-<<<<<<< HEAD
     private fun processCallable(symbol: KaCallableSymbol) {
-        if (symbol.origin == KtSymbolOrigin.JAVA) {
-=======
-    private fun processCallable(symbol: KtCallableSymbol) {
         if (symbol.origin == KaSymbolOrigin.JAVA_SOURCE || symbol.origin == KaSymbolOrigin.JAVA_LIBRARY) {
->>>>>>> f8d0b80e
             val javaMethod = symbol.psiSafe<PsiMethod>() ?: return
             for (type in javaMethod.throwsList.referencedTypes) {
                 val classId = type.resolve()?.classIdIfNonLocal
