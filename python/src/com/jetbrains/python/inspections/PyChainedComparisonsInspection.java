/*
 * Copyright 2000-2016 JetBrains s.r.o.
 *
 * Licensed under the Apache License, Version 2.0 (the "License");
 * you may not use this file except in compliance with the License.
 * You may obtain a copy of the License at
 *
 * http://www.apache.org/licenses/LICENSE-2.0
 *
 * Unless required by applicable law or agreed to in writing, software
 * distributed under the License is distributed on an "AS IS" BASIS,
 * WITHOUT WARRANTIES OR CONDITIONS OF ANY KIND, either express or implied.
 * See the License for the specific language governing permissions and
 * limitations under the License.
 */
package com.jetbrains.python.inspections;

import com.intellij.codeInspection.LocalInspectionToolSession;
import com.intellij.codeInspection.LocalQuickFix;
import com.intellij.codeInspection.ProblemDescriptor;
import com.intellij.codeInspection.ProblemsHolder;
import com.intellij.openapi.project.Project;
import com.intellij.profile.codeInspection.InspectionProjectProfileManager;
import com.intellij.psi.PsiElementVisitor;
import com.intellij.psi.PsiFile;
import com.intellij.util.ui.CheckBox;
import com.jetbrains.python.PyBundle;
import com.jetbrains.python.PyTokenTypes;
import com.jetbrains.python.inspections.quickfix.ChainedComparisonsQuickFix;
import com.jetbrains.python.psi.PyBinaryExpression;
import com.jetbrains.python.psi.PyElementType;
import com.jetbrains.python.psi.PyExpression;
import com.jetbrains.python.psi.PyLiteralExpression;
import org.jetbrains.annotations.Nls;
import org.jetbrains.annotations.NotNull;
import org.jetbrains.annotations.Nullable;

import javax.swing.*;
import java.awt.*;

/**
 * User: catherine
 *
 * Inspection to detect chained comparisons which can be simplified
 * For instance, a < b and b < c  -->  a < b < c
 */
public class PyChainedComparisonsInspection extends PyInspection {
  private static String INSPECTION_SHORT_NAME = "PyChainedComparisonsInspection";
  public boolean ignoreConstantInTheMiddle = false;
  private static String ourIgnoreConstantOptionText = "Ignore statements with a constant in the middle";

  @Nls
  @NotNull
  @Override
  public String getDisplayName() {
    return PyBundle.message("INSP.NAME.chained.comparisons");
  }

  @NotNull
  @Override
  public PsiElementVisitor buildVisitor(@NotNull ProblemsHolder holder,
                                        boolean isOnTheFly,
                                        @NotNull LocalInspectionToolSession session) {
    return new Visitor(holder, session, ignoreConstantInTheMiddle);
  }

  @Nullable
  @Override
  public JComponent createOptionsPanel() {
    final JPanel rootPanel = new JPanel(new BorderLayout());
    rootPanel.add(new CheckBox(ourIgnoreConstantOptionText, this, "ignoreConstantInTheMiddle"),
                  BorderLayout.PAGE_START);

    return rootPanel;
  }

  private static class Visitor extends PyInspectionVisitor {
    /**
     * @see ChainedComparisonsQuickFix#ChainedComparisonsQuickFix(boolean, boolean, boolean)
     */
    boolean myIsLeft;
    boolean myIsRight;
    PyElementType myOperator;
    boolean getInnerRight;
    boolean isConstantInTheMiddle;
    boolean ignoreConstantInTheMiddle;

    public Visitor(@Nullable ProblemsHolder holder, @NotNull LocalInspectionToolSession session, boolean ignoreConstantInTheMiddle) {
      super(holder, session);
      this.ignoreConstantInTheMiddle = ignoreConstantInTheMiddle;
    }

    @Override
    public void visitPyBinaryExpression(final PyBinaryExpression node) {
      myIsLeft = false;
      myIsRight = false;
      myOperator = null;
      getInnerRight = false;

      final PyExpression leftExpression = node.getLeftExpression();
      final PyExpression rightExpression = node.getRightExpression();

      if (leftExpression instanceof PyBinaryExpression &&
          rightExpression instanceof PyBinaryExpression) {
        if (node.getOperator() == PyTokenTypes.AND_KEYWORD) {
          if (isRightSimplified((PyBinaryExpression)leftExpression, (PyBinaryExpression)rightExpression) ||
              isLeftSimplified((PyBinaryExpression)leftExpression, (PyBinaryExpression)rightExpression)) {
            if (isConstantInTheMiddle) {
              if(!ignoreConstantInTheMiddle) {
                registerProblem(node, "Simplify chained comparison", new ChainedComparisonsQuickFix(myIsLeft, myIsRight, getInnerRight),
                                new DontSimplifyStatementsWithConstantInTheMiddleQuickFix());
              }
            }
            else {
              registerProblem(node, "Simplify chained comparison", new ChainedComparisonsQuickFix(myIsLeft, myIsRight, getInnerRight));
            }
          }
        }
      }
    }

    private boolean isRightSimplified(@NotNull final PyBinaryExpression leftExpression,
                                      @NotNull final PyBinaryExpression rightExpression) {
      final PyExpression leftRight = leftExpression.getRightExpression();
      if (leftRight instanceof PyBinaryExpression && PyTokenTypes.AND_KEYWORD == leftExpression.getOperator()) {
        if (isRightSimplified((PyBinaryExpression)leftRight, rightExpression)) {
          getInnerRight = true;
          return true;
        }
      }

      if (leftRight instanceof PyBinaryExpression &&
          PyTokenTypes.RELATIONAL_OPERATIONS.contains(((PyBinaryExpression)leftRight).getOperator())) {
        if (isRightSimplified((PyBinaryExpression)leftRight, rightExpression)) {
          return true;
        }
      }

      myOperator = leftExpression.getOperator();
      if (PyTokenTypes.RELATIONAL_OPERATIONS.contains(myOperator)) {
        if (leftRight != null) {
          if (leftRight.getText().equals(getLeftExpression(rightExpression, true).getText())) {
            myIsLeft = false;
            myIsRight = true;
            isConstantInTheMiddle = leftRight instanceof PyLiteralExpression;
            return true;
          }

          final PyExpression right = getSmallestRight(rightExpression, true);
          if (right != null && leftRight.getText().equals(right.getText())) {
            myIsLeft = false;
            myIsRight = false;
            isConstantInTheMiddle = leftRight instanceof PyLiteralExpression;
            return true;
          }
        }
      }
      return false;
    }

    private static boolean isOpposite(final PyElementType op1, final PyElementType op2) {
      if ((op1 == PyTokenTypes.GT || op1 == PyTokenTypes.GE) && (op2 == PyTokenTypes.LT || op2 == PyTokenTypes.LE)) {
        return true;
      }
      if ((op2 == PyTokenTypes.GT || op2 == PyTokenTypes.GE) && (op1 == PyTokenTypes.LT || op1 == PyTokenTypes.LE)) {
        return true;
      }
      return false;
    }


    private boolean isLeftSimplified(PyBinaryExpression leftExpression, PyBinaryExpression rightExpression) {
      final PyExpression leftLeft = leftExpression.getLeftExpression();
      final PyExpression leftRight = leftExpression.getRightExpression();
      if (leftRight instanceof PyBinaryExpression
          && PyTokenTypes.AND_KEYWORD == leftExpression.getOperator()) {
        if (isLeftSimplified((PyBinaryExpression)leftRight, rightExpression)) {
          getInnerRight = true;
          return true;
        }
      }

      if (leftLeft instanceof PyBinaryExpression &&
          PyTokenTypes.RELATIONAL_OPERATIONS.contains(((PyBinaryExpression)leftLeft).getOperator())) {
        if (isLeftSimplified((PyBinaryExpression)leftLeft, rightExpression)) {
          return true;
        }
      }

      myOperator = leftExpression.getOperator();
      if (PyTokenTypes.RELATIONAL_OPERATIONS.contains(myOperator)) {
        if (leftLeft != null) {
          if (leftLeft.getText().equals(getLeftExpression(rightExpression, false).getText())) {
            myIsLeft = true;
            myIsRight = true;
            isConstantInTheMiddle = leftLeft instanceof PyLiteralExpression;
            return true;
          }
          final PyExpression right = getSmallestRight(rightExpression, false);
          if (right != null && leftLeft.getText().equals(right.getText())) {
            myIsLeft = true;
            myIsRight = false;
            isConstantInTheMiddle = leftLeft instanceof PyLiteralExpression;
            return true;
          }
        }
      }
      return false;
    }

    private PyExpression getLeftExpression(PyBinaryExpression expression, boolean isRight) {
      PyExpression result = expression;
      while (result instanceof PyBinaryExpression &&
             (PyTokenTypes.RELATIONAL_OPERATIONS.contains(((PyBinaryExpression)result).getOperator()) ||
              PyTokenTypes.EQUALITY_OPERATIONS.contains(((PyBinaryExpression)result).getOperator()))) {

        final boolean opposite = isOpposite(((PyBinaryExpression)result).getOperator(), myOperator);
        if ((isRight && opposite) || (!isRight && !opposite)) {
          break;
        }
        result = ((PyBinaryExpression)result).getLeftExpression();
      }
      return result;
    }

    @Nullable
    private PyExpression getSmallestRight(PyBinaryExpression expression, boolean isRight) {
      PyExpression result = expression;
      while (result instanceof PyBinaryExpression &&
             (PyTokenTypes.RELATIONAL_OPERATIONS.contains(((PyBinaryExpression)result).getOperator()) ||
              PyTokenTypes.EQUALITY_OPERATIONS.contains(((PyBinaryExpression)result).getOperator()))) {

        final boolean opposite = isOpposite(((PyBinaryExpression)result).getOperator(), myOperator);
        if ((isRight && !opposite) || (!isRight && opposite)) {
          break;
        }
        result = ((PyBinaryExpression)result).getRightExpression();
      }
      return result;
    }
  }

  private static class DontSimplifyStatementsWithConstantInTheMiddleQuickFix implements LocalQuickFix {

    @Nls
    @NotNull
    @Override
    public String getName() {
      return ourIgnoreConstantOptionText;
    }

    @Nls
    @NotNull
    @Override
    public String getFamilyName() {
      return ourIgnoreConstantOptionText;
    }

    @Override
    public void applyFix(@NotNull Project project, @NotNull ProblemDescriptor descriptor) {
      final PsiFile file = descriptor.getStartElement().getContainingFile();
<<<<<<< HEAD
      InspectionProjectProfileManager.getInstance(project).getCurrentProfile().modifyProfile(model -> {
        PyChainedComparisonsInspection tool =
          (PyChainedComparisonsInspection)model.getUnwrappedTool(INSPECTION_SHORT_NAME,
                                                                 file);
        tool.ignoreConstantInTheMiddle = false;
=======
      InspectionProjectProfileManager.getInstance(project).getInspectionProfile().modifyProfile(model -> {
        final PyChainedComparisonsInspection tool = (PyChainedComparisonsInspection)model.getUnwrappedTool(INSPECTION_SHORT_NAME, file);
        tool.ignoreConstantInTheMiddle = true;
>>>>>>> bf9a1b27
      });
    }
  }
}<|MERGE_RESOLUTION|>--- conflicted
+++ resolved
@@ -259,17 +259,9 @@
     @Override
     public void applyFix(@NotNull Project project, @NotNull ProblemDescriptor descriptor) {
       final PsiFile file = descriptor.getStartElement().getContainingFile();
-<<<<<<< HEAD
-      InspectionProjectProfileManager.getInstance(project).getCurrentProfile().modifyProfile(model -> {
-        PyChainedComparisonsInspection tool =
-          (PyChainedComparisonsInspection)model.getUnwrappedTool(INSPECTION_SHORT_NAME,
-                                                                 file);
-        tool.ignoreConstantInTheMiddle = false;
-=======
       InspectionProjectProfileManager.getInstance(project).getInspectionProfile().modifyProfile(model -> {
         final PyChainedComparisonsInspection tool = (PyChainedComparisonsInspection)model.getUnwrappedTool(INSPECTION_SHORT_NAME, file);
         tool.ignoreConstantInTheMiddle = true;
->>>>>>> bf9a1b27
       });
     }
   }
