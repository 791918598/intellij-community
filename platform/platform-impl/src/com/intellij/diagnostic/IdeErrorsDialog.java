--- conflicted
+++ resolved
@@ -72,13 +72,8 @@
   private static final String STACKTRACE_ATTACHMENT = "stacktrace.txt";
   private static final String ACCEPTED_NOTICES_KEY = "exception.accepted.notices";
   private static final String ACCEPTED_NOTICES_SEPARATOR = ":";
-<<<<<<< HEAD
   private static final String DISABLE_PLUGIN_URL = "#disable";
-
-  private static List<Developer> ourDevelopersList = Collections.emptyList();
-=======
   private static final String EA_PLUGIN_ID = "com.intellij.sisyphus";
->>>>>>> 3652c7bb
 
   private final MessagePool myMessagePool;
   private final Project myProject;
