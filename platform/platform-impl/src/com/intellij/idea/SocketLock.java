/*
 * Copyright 2000-2015 JetBrains s.r.o.
 *
 * Licensed under the Apache License, Version 2.0 (the "License");
 * you may not use this file except in compliance with the License.
 * You may obtain a copy of the License at
 *
 * http://www.apache.org/licenses/LICENSE-2.0
 *
 * Unless required by applicable law or agreed to in writing, software
 * distributed under the License is distributed on an "AS IS" BASIS,
 * WITHOUT WARRANTIES OR CONDITIONS OF ANY KIND, either express or implied.
 * See the License for the specific language governing permissions and
 * limitations under the License.
 */
package com.intellij.idea;

<<<<<<< HEAD
import com.intellij.CommonBundle;
import com.intellij.openapi.application.ApplicationNamesInfo;
import com.intellij.openapi.application.PathManager;
import com.intellij.openapi.diagnostic.DefaultLogger;
=======
>>>>>>> 4849f517
import com.intellij.openapi.diagnostic.Logger;
import com.intellij.openapi.util.Disposer;
import com.intellij.openapi.util.io.FileUtil;
import com.intellij.openapi.util.io.FileUtilRt;
import com.intellij.openapi.util.text.StringUtil;
import com.intellij.openapi.vfs.CharsetToolkit;
import com.intellij.util.ArrayUtil;
import com.intellij.util.Consumer;
import com.intellij.util.NotNullProducer;
import com.intellij.util.containers.MultiMap;
import com.intellij.util.net.NetUtils;
import io.netty.buffer.ByteBuf;
import io.netty.buffer.ByteBufOutputStream;
import io.netty.channel.ChannelHandler;
import io.netty.channel.ChannelHandlerContext;
import org.jetbrains.annotations.NotNull;
import org.jetbrains.annotations.Nullable;
import org.jetbrains.io.BuiltInServer;
import org.jetbrains.io.MessageDecoder;

import java.io.*;
import java.net.Socket;
<<<<<<< HEAD
import java.util.ArrayList;
import java.util.Collection;
import java.util.List;
import java.util.Map;
=======
import java.util.Collection;
import java.util.List;
import java.util.Map;
import java.util.concurrent.Callable;
>>>>>>> 4849f517
import java.util.concurrent.atomic.AtomicReference;

/**
 * @author mike
 */
public final class SocketLock {
  public enum ActivateStatus {ACTIVATED, NO_INSTANCE, CANNOT_ACTIVATE}

  private static final String PORT_FILE = "port";
  private static final String ACTIVATE_COMMAND = "activate ";
  private static final String PORT_LOCK_FILE = "port.lock";

  private final String myConfigPath;
  private final String mySystemPath;
  private final AtomicReference<Consumer<List<String>>> myActivateListener = new AtomicReference<Consumer<List<String>>>();
  private BuiltInServer myServer;

  public SocketLock(@NotNull String configPath, @NotNull String systemPath) {
    myConfigPath = canonicalPath(configPath);
    mySystemPath = canonicalPath(systemPath);
  }

  public void setExternalInstanceListener(@Nullable Consumer<List<String>> consumer) {
    myActivateListener.set(consumer);
  }

  public void dispose() {
    log("enter: dispose()");

    BuiltInServer server = myServer;
    if (server == null) return;

    try {
      Disposer.dispose(server);
    }
    finally {
<<<<<<< HEAD
      if (doRemovePortMarker) {
        try {
          executeAndClose(new Executor<Void>() {
            @Override
            public Void execute(@NotNull List<Closeable> closeables) throws IOException {
              File config = new File(configPath);
              File system = new File(systemPath);
              lockPortMarker(config, closeables);
              lockPortMarker(system, closeables);
              FileUtil.delete(new File(config, "port"));
              FileUtil.delete(new File(system, "port"));
              return null;
            }
          });
        }
        catch (Throwable e) {
          logError(e);
        }
=======
      try {
        underLocks(new Callable<Void>() {
          @Override
          public Void call() throws Exception {
            FileUtil.delete(new File(myConfigPath, PORT_FILE));
            FileUtil.delete(new File(mySystemPath, PORT_FILE));
            return null;
          }
        });
      }
      catch (Exception e) {
        Logger.getInstance(SocketLock.class).warn(e);
>>>>>>> 4849f517
      }
    }
  }

  @Nullable
  public BuiltInServer getServer() {
    return myServer;
  }

  @NotNull
  public ActivateStatus lock() throws Exception {
    return lock(ArrayUtil.EMPTY_STRING_ARRAY);
  }

  @NotNull
  public ActivateStatus lock(@NotNull final String[] args) throws Exception {
    log("enter: lock(config=%s system=%s)", myConfigPath, mySystemPath);

    return underLocks(new Callable<ActivateStatus>() {
      @Override
      public ActivateStatus call() throws Exception {
        File portMarkerC = new File(myConfigPath, PORT_FILE);
        File portMarkerS = new File(mySystemPath, PORT_FILE);

        MultiMap<Integer, String> portToPath = MultiMap.createSmart();
        addExistingPort(portMarkerC, myConfigPath, portToPath);
        addExistingPort(portMarkerS, mySystemPath, portToPath);
        if (!portToPath.isEmpty()) {
          for (Map.Entry<Integer, Collection<String>> entry : portToPath.entrySet()) {
            ActivateStatus status = tryActivate(entry.getKey(), entry.getValue(), args);
            if (status != ActivateStatus.NO_INSTANCE) {
              return status;
            }
          }
        }
<<<<<<< HEAD
      });
    }
    catch (Throwable e) {
      logError(e);
=======
>>>>>>> 4849f517

        final String[] lockedPaths = {myConfigPath, mySystemPath};
        myServer = BuiltInServer.start(1, 6942, 50, false, new NotNullProducer<ChannelHandler>() {
          @NotNull
          @Override
          public ChannelHandler produce() {
            return new MyChannelInboundHandler(lockedPaths, myActivateListener);
          }
        });

        byte[] portBytes = Integer.toString(myServer.getPort()).getBytes(CharsetToolkit.UTF8_CHARSET);
        FileUtil.writeToFile(portMarkerC, portBytes);
        FileUtil.writeToFile(portMarkerS, portBytes);
        return ActivateStatus.NO_INSTANCE;
      }
    });
  }

  private <V> V underLocks(@NotNull Callable<V> action) throws Exception {
    FileUtilRt.createDirectory(new File(myConfigPath));
    FileOutputStream lock1 = new FileOutputStream(new File(myConfigPath, PORT_LOCK_FILE), true);
    try {
      FileUtilRt.createDirectory(new File(mySystemPath));
      FileOutputStream lock2 = new FileOutputStream(new File(mySystemPath, PORT_LOCK_FILE), true);
      try {
        return action.call();
      }
      finally {
        lock2.close();
      }
    }
    finally {
<<<<<<< HEAD
      for (Closeable closeable : closeables) {
        try {
          closeable.close();
        }
        catch (Throwable e) {
          logError(e);
        }
      }
    }
  }

  private static void logError(@NotNull Throwable e) {
    // default logger throws AssertionError and it leads to startup failure without error message dialog
    if (LOG instanceof DefaultLogger) {
      LOG.warn(e);
    }
    else {
      LOG.error(e);
    }
  }

  @SuppressWarnings({"SocketOpenedButNotSafelyClosed", "IOResourceOpenedButNotSafelyClosed"})
=======
      lock1.close();
    }
  }

  private static void addExistingPort(@NotNull File portMarker, @NotNull String path, @NotNull MultiMap<Integer, String> portToPath) {
    if (portMarker.exists()) {
      try {
        portToPath.putValue(Integer.parseInt(FileUtilRt.loadFile(portMarker)), path);
      }
      catch (Exception e) {
        log(e);
        // don't delete - we overwrite it on write in any case
      }
    }
  }

>>>>>>> 4849f517
  @NotNull
  private static ActivateStatus tryActivate(int portNumber, @NotNull Collection<String> paths, @NotNull String[] args) {
    try {
      Socket socket = new Socket(NetUtils.getLoopbackAddress(), portNumber);
      try {
        socket.setSoTimeout(300);

        boolean result = false;
        @SuppressWarnings("IOResourceOpenedButNotSafelyClosed") DataInputStream in = new DataInputStream(socket.getInputStream());
        while (true) {
          try {
            String path = in.readUTF();
            if (paths.contains(path)) {
              result = true;  // don't break - read all input
            }
          }
          catch (IOException ignored) {
            break;
          }
        }

        if (result) {
          try {
            @SuppressWarnings("IOResourceOpenedButNotSafelyClosed") DataOutputStream out = new DataOutputStream(socket.getOutputStream());
            out.writeUTF(ACTIVATE_COMMAND + new File(".").getAbsolutePath() + "\0" + StringUtil.join(args, "\0"));
            out.flush();
            String response = in.readUTF();
            if (response.equals("ok")) {
              return ActivateStatus.ACTIVATED;
            }
          }
          catch (IOException e) {
            log(e);
          }

          return ActivateStatus.CANNOT_ACTIVATE;
        }
      }
      finally {
        socket.close();
      }
    }
    catch (IOException e) {
      log(e);
    }

    return ActivateStatus.NO_INSTANCE;
  }

  private static class MyChannelInboundHandler extends MessageDecoder {
    private enum State {HEADER, CONTENT}

    private final String[] myLockedPaths;
    private final AtomicReference<Consumer<List<String>>> myActivateListener;
    private State myState = State.HEADER;

    public MyChannelInboundHandler(@NotNull String[] lockedPaths, @NotNull AtomicReference<Consumer<List<String>>> activateListener) {
      myLockedPaths = lockedPaths;
      myActivateListener = activateListener;
    }

    @Override
    public void channelActive(ChannelHandlerContext context) throws Exception {
      ByteBuf buffer = context.alloc().ioBuffer(1024);
      boolean success = false;
      try {
        ByteBufOutputStream out = new ByteBufOutputStream(buffer);
        for (String path : myLockedPaths) {
          if (path != null) {
            out.writeUTF(path);
          }
        }
        out.close();
        success = true;
      }
      finally {
        if (!success) {
          buffer.release();
        }
      }
      context.writeAndFlush(buffer);
    }

    @Override
    protected void messageReceived(@NotNull ChannelHandlerContext context, @NotNull ByteBuf input) throws Exception {
      while (true) {
        switch (myState) {
          case HEADER: {
            ByteBuf buffer = getBufferIfSufficient(input, 2, context);
            if (buffer == null) {
              return;
            }

            contentLength = buffer.readUnsignedShort();
            myState = State.CONTENT;
          }
          break;

          case CONTENT: {
            CharSequence command = readChars(input);
            if (command == null) {
              return;
            }

            if (StringUtil.startsWith(command, ACTIVATE_COMMAND)) {
              List<String> args = StringUtil.split(command.subSequence(ACTIVATE_COMMAND.length(), command.length()).toString(), "\0");
              Consumer<List<String>> listener = myActivateListener.get();
              if (listener != null) {
                listener.consume(args);
              }

              ByteBuf buffer = context.alloc().ioBuffer(4);
              ByteBufOutputStream out = new ByteBufOutputStream(buffer);
              out.writeUTF("ok");
              out.close();
              context.writeAndFlush(buffer);
            }
            context.close();
          }
          break;
        }
      }
    }
  }

  @NotNull
  private static String canonicalPath(@NotNull String configPath) {
    try {
      return new File(configPath).getCanonicalPath();
    }
    catch (IOException ignore) {
      return configPath;
    }
  }

  private static void log(Exception e) {
    Logger.getInstance(SocketLock.class).debug(e);
  }

  private static void log(String format, Object... args) {
    Logger logger = Logger.getInstance(SocketLock.class);
    if (logger.isDebugEnabled()) {
      logger.debug(String.format(format, args));
    }
  }
}<|MERGE_RESOLUTION|>--- conflicted
+++ resolved
@@ -15,13 +15,6 @@
  */
 package com.intellij.idea;
 
-<<<<<<< HEAD
-import com.intellij.CommonBundle;
-import com.intellij.openapi.application.ApplicationNamesInfo;
-import com.intellij.openapi.application.PathManager;
-import com.intellij.openapi.diagnostic.DefaultLogger;
-=======
->>>>>>> 4849f517
 import com.intellij.openapi.diagnostic.Logger;
 import com.intellij.openapi.util.Disposer;
 import com.intellij.openapi.util.io.FileUtil;
@@ -44,17 +37,10 @@
 
 import java.io.*;
 import java.net.Socket;
-<<<<<<< HEAD
-import java.util.ArrayList;
-import java.util.Collection;
-import java.util.List;
-import java.util.Map;
-=======
 import java.util.Collection;
 import java.util.List;
 import java.util.Map;
 import java.util.concurrent.Callable;
->>>>>>> 4849f517
 import java.util.concurrent.atomic.AtomicReference;
 
 /**
@@ -91,26 +77,6 @@
       Disposer.dispose(server);
     }
     finally {
-<<<<<<< HEAD
-      if (doRemovePortMarker) {
-        try {
-          executeAndClose(new Executor<Void>() {
-            @Override
-            public Void execute(@NotNull List<Closeable> closeables) throws IOException {
-              File config = new File(configPath);
-              File system = new File(systemPath);
-              lockPortMarker(config, closeables);
-              lockPortMarker(system, closeables);
-              FileUtil.delete(new File(config, "port"));
-              FileUtil.delete(new File(system, "port"));
-              return null;
-            }
-          });
-        }
-        catch (Throwable e) {
-          logError(e);
-        }
-=======
       try {
         underLocks(new Callable<Void>() {
           @Override
@@ -123,7 +89,6 @@
       }
       catch (Exception e) {
         Logger.getInstance(SocketLock.class).warn(e);
->>>>>>> 4849f517
       }
     }
   }
@@ -159,13 +124,6 @@
             }
           }
         }
-<<<<<<< HEAD
-      });
-    }
-    catch (Throwable e) {
-      logError(e);
-=======
->>>>>>> 4849f517
 
         final String[] lockedPaths = {myConfigPath, mySystemPath};
         myServer = BuiltInServer.start(1, 6942, 50, false, new NotNullProducer<ChannelHandler>() {
@@ -198,30 +156,6 @@
       }
     }
     finally {
-<<<<<<< HEAD
-      for (Closeable closeable : closeables) {
-        try {
-          closeable.close();
-        }
-        catch (Throwable e) {
-          logError(e);
-        }
-      }
-    }
-  }
-
-  private static void logError(@NotNull Throwable e) {
-    // default logger throws AssertionError and it leads to startup failure without error message dialog
-    if (LOG instanceof DefaultLogger) {
-      LOG.warn(e);
-    }
-    else {
-      LOG.error(e);
-    }
-  }
-
-  @SuppressWarnings({"SocketOpenedButNotSafelyClosed", "IOResourceOpenedButNotSafelyClosed"})
-=======
       lock1.close();
     }
   }
@@ -238,7 +172,6 @@
     }
   }
 
->>>>>>> 4849f517
   @NotNull
   private static ActivateStatus tryActivate(int portNumber, @NotNull Collection<String> paths, @NotNull String[] args) {
     try {
