--- conflicted
+++ resolved
@@ -80,30 +80,6 @@
           }
         }
       }
-<<<<<<< HEAD
-      if (!customStubs && stubTree != null) {
-        final List<PsiFileStub> roots = new SmartList<PsiFileStub>(stubTree.getRoot());
-        final List<Pair<IStubFileElementType, PsiFile>> stubbedRoots = StubTreeBuilder.getStubbedRoots(viewProvider);
-        for (Pair<IStubFileElementType, PsiFile> stubbedRoot : stubbedRoots) {
-          if (stubbedRoot.second == stubBindingRoot) continue;
-          if (stubbedRoot.second instanceof PsiFileImpl) {
-            StubTree secondaryStubTree = ((PsiFileImpl)stubbedRoot.second).getStubTree();
-            if (secondaryStubTree == null) {
-              secondaryStubTree = ((PsiFileImpl)stubbedRoot.second).calcStubTree();
-            }
-            final PsiFileStub root = secondaryStubTree.getRoot();
-            roots.add(root);
-          }
-        }
-        final PsiFileStub[] rootsArray = roots.toArray(new PsiFileStub[roots.size()]);
-        for (PsiFileStub root : rootsArray) {
-          if (root instanceof PsiFileStubImpl) {
-            ((PsiFileStubImpl)root).setStubRoots(rootsArray);
-          }
-        }
-      }
-=======
->>>>>>> 59a91fd7
     }
 
     if (stubTree == null && psiFile == null) {
