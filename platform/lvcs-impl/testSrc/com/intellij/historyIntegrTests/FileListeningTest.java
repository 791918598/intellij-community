/*
 * Copyright 2000-2009 JetBrains s.r.o.
 *
 * Licensed under the Apache License, Version 2.0 (the "License");
 * you may not use this file except in compliance with the License.
 * You may obtain a copy of the License at
 *
 * http://www.apache.org/licenses/LICENSE-2.0
 *
 * Unless required by applicable law or agreed to in writing, software
 * distributed under the License is distributed on an "AS IS" BASIS,
 * WITHOUT WARRANTIES OR CONDITIONS OF ANY KIND, either express or implied.
 * See the License for the specific language governing permissions and
 * limitations under the License.
 */

package com.intellij.historyIntegrTests;


import com.intellij.history.core.changes.Change;
import com.intellij.history.core.changes.DeleteChange;
import com.intellij.history.core.changes.StructuralChange;
import com.intellij.history.core.revisions.Revision;
import com.intellij.history.core.tree.Entry;
import com.intellij.history.utils.RunnableAdapter;
import com.intellij.openapi.module.Module;
import com.intellij.openapi.util.io.FileUtil;
import com.intellij.openapi.vfs.*;
import com.intellij.util.SmartList;
import com.intellij.util.io.ReadOnlyAttributeUtil;

import java.io.File;
import java.io.IOException;
<<<<<<< HEAD
=======
import java.util.ArrayList;
import java.util.Arrays;
import java.util.Collections;
>>>>>>> e99c8210
import java.util.List;

public class FileListeningTest extends IntegrationTestCase {
  public void testCreatingFiles() throws Exception {
    VirtualFile f = createFile("file.txt");
    assertEquals(1, getRevisionsFor(f).size());
  }

  public void testCreatingDirectories() throws Exception {
    VirtualFile f = createDirectory("dir");
    assertEquals(1, getRevisionsFor(f).size());
  }

  public void testIgnoringFilteredFileTypes() throws Exception {
    int before = getRevisionsFor(myRoot).size();
    createFile("file.hprof");

    assertEquals(before, getRevisionsFor(myRoot).size());
  }

  public void testIgnoringFilteredDirectories() throws Exception {
    int before = getRevisionsFor(myRoot).size();

    createDirectory(FILTERED_DIR_NAME);
    assertEquals(before, getRevisionsFor(myRoot).size());
  }

  public void testIgnoringFilesRecursively() throws Exception {
    addExcludedDir(myRoot.getPath() + "/dir/subdir");
    addContentRoot(createModule("foo"), myRoot.getPath() + "/dir/subdir/subdir2");

    String dir1 = createDirectoryExternally("dir");
    String f1 = createFileExternally("dir/f.txt");
    createFileExternally("dir/f.class");
    createFileExternally("dir/subdir/f.txt");
    String dir2 = createDirectoryExternally("dir/subdir/subdir2");
    String f2 = createFileExternally("dir/subdir/subdir2/f.txt");

    LocalFileSystem.getInstance().refresh(false);

    List<Change> changes = getVcs().getChangeListInTests().getChangesInTests().get(0).getChanges();
    assertEquals(4, changes.size());
    List<String> actual = new SmartList<String>();
    for (Change each : changes) {
      actual.add(((StructuralChange)each).getPath());
    }
    
    List<String> expected = new ArrayList<String>(Arrays.asList(dir1, dir2, f1, f2));

    Collections.sort(actual);
    Collections.sort(expected);
    assertOrderedEquals(actual, expected);
  }

  public void testChangingFileContent() throws Exception {
    VirtualFile f = createFile("file.txt");
    assertEquals(1, getRevisionsFor(f).size());

    f.setBinaryContent(new byte[]{1});
    assertEquals(2, getRevisionsFor(f).size());

    f.setBinaryContent(new byte[]{2});
    assertEquals(3, getRevisionsFor(f).size());
  }

  public void testRenamingFile() throws Exception {
    VirtualFile f = createFile("file.txt");
    assertEquals(1, getRevisionsFor(f).size());

    f.rename(null, "file2.txt");
    assertEquals(2, getRevisionsFor(f).size());
  }

  public void testRenamingFileOnlyAfterRenamedEvent() throws Exception {
    final VirtualFile f = createFile("old.txt");

    final int[] log = new int[2];
    VirtualFileListener l = new VirtualFileAdapter() {
      public void beforePropertyChange(VirtualFilePropertyEvent e) {
        log[0] = getRevisionsFor(f).size();
      }

      public void propertyChanged(VirtualFilePropertyEvent e) {
        log[1] = getRevisionsFor(f).size();
      }
    };

    assertEquals(1, getRevisionsFor(f).size());

    addFileListenerDuring(l, new RunnableAdapter() {
      @Override
      public void doRun() throws IOException {
        f.rename(null, "new.txt");
      }
    });

    assertEquals(1, log[0]);
    assertEquals(2, log[1]);
  }

  public void testRenamingFilteredFileToNonFiltered() throws Exception {
    int before = getRevisionsFor(myRoot).size();

    VirtualFile f = createFile("file.hprof");
    assertEquals(before, getRevisionsFor(myRoot).size());

    f.rename(null, "file.txt");
    assertEquals(before + 1, getRevisionsFor(myRoot).size());

    assertEquals(2, getRevisionsFor(f).size());
  }

  public void testRenamingNonFilteredFileToFiltered() throws Exception {
    int before = getRevisionsFor(myRoot).size();

    VirtualFile f = createFile("file.txt");
    assertEquals(before + 1, getRevisionsFor(myRoot).size());

    f.rename(null, "file.hprof");
    assertEquals(before + 2, getRevisionsFor(myRoot).size());
  }

  public void testRenamingFilteredDirectoriesToNonFiltered() throws Exception {
    int before = getRevisionsFor(myRoot).size();

    VirtualFile f = createFile(FILTERED_DIR_NAME);
    assertEquals(before, getRevisionsFor(myRoot).size());

    f.rename(null, "not_filtered");
    assertEquals(before + 1, getRevisionsFor(myRoot).size());

    assertEquals(2, getRevisionsFor(f).size());
  }

  public void testRenamingNonFilteredDirectoriesToFiltered() throws Exception {
    int before = getRevisionsFor(myRoot).size();

    VirtualFile f = createDirectory("not_filtered");
    assertEquals(before + 1, getRevisionsFor(myRoot).size());

    f.rename(null, FILTERED_DIR_NAME);
    assertEquals(before + 2, getRevisionsFor(myRoot).size());
  }

  public void testChangingROStatusForFile() throws Exception {
    VirtualFile f = createFile("f.txt");
    assertEquals(1, getRevisionsFor(f).size());

    ReadOnlyAttributeUtil.setReadOnlyAttribute(f, true);
    assertEquals(2, getRevisionsFor(f).size());

    ReadOnlyAttributeUtil.setReadOnlyAttribute(f, false);
    assertEquals(3, getRevisionsFor(f).size());
  }
  
  public void testIgnoringROStstusChangeForUnversionedFiles() throws Exception {
    int before = getRevisionsFor(myRoot).size();

    VirtualFile f = createFile("f.hprof");
    ReadOnlyAttributeUtil.setReadOnlyAttribute(f, true); // shouldn't throw

    assertEquals(before, getRevisionsFor(myRoot).size());
  }
  
  public void testDeletion() throws Exception {
    VirtualFile f = createDirectory("f.txt");

    int before = getRevisionsFor(myRoot).size();

    f.delete(null);
    assertEquals(before + 1, getRevisionsFor(myRoot).size());
  }

  public void testDeletionOfFilteredDirectoryDoesNotThrowsException() throws Exception {
    int before = getRevisionsFor(myRoot).size();

    VirtualFile f = createDirectory(FILTERED_DIR_NAME);
    f.delete(null);
    assertEquals(before, getRevisionsFor(myRoot).size());
  }

  public void testDeletionDoesNotVersionIgnoredFilesRecursively() throws Exception {
    String dir1 = createDirectoryExternally("dir");
    String f1 = createFileExternally("dir/f.txt");
    createFileExternally("dir/f.class");
    createFileExternally("dir/subdir/f.txt");
    String dir2 = createDirectoryExternally("dir/subdir/subdir2");
    String f2 = createFileExternally("dir/subdir/subdir2/f.txt");

    LocalFileSystem.getInstance().refresh(false);

    addExcludedDir(myRoot.getPath() + "/dir/subdir");
    addContentRoot(myRoot.getPath() + "/dir/subdir/subdir2");

    LocalFileSystem.getInstance().findFileByPath(dir1).delete(this);

    List<Change> changes = getVcs().getChangeListInTests().getChangesInTests().get(0).getChanges();
    assertEquals(1, changes.size());
    Entry e = ((DeleteChange)changes.get(0)).getDeletedEntry();
    assertEquals(2, e.getChildren().size());
    assertEquals("f.txt", e.getChildren().get(0).getName());
    assertEquals("subdir", e.getChildren().get(1).getName());
    assertEquals(1, e.getChildren().get(1).getChildren().size());
    assertEquals("subdir2", e.getChildren().get(1).getChildren().get(0).getName());
  }

  public void testCreationAndDeletionOfUnversionedFile() throws IOException {
    addExcludedDir(myRoot.getPath() + "/dir");
    
    Module m = createModule("foo");
    addContentRoot(m, myRoot.getPath() + "/dir/subDir");

    createFileExternally("dir/subDir/file.txt");
    LocalFileSystem.getInstance().refresh(false);

    FileUtil.delete(new File(myRoot.getPath() + "/dir"));
    LocalFileSystem.getInstance().refresh(false);

    createFileExternally("dir/subDir/file.txt");
    LocalFileSystem.getInstance().refresh(false);

    List<Revision> revs = getRevisionsFor(myRoot);
    assertEquals(4, revs.size());
    assertNotNull(revs.get(0).getEntry().findEntry("dir/subDir/file.txt"));
    assertNull(revs.get(1).getEntry().findEntry("dir/subDir/file.txt"));
    assertNotNull(revs.get(2).getEntry().findEntry("dir/subDir/file.txt"));
    assertNull(revs.get(3).getEntry().findEntry("dir/subDir/file.txt"));
  }

  public void testCreationAndDeletionOfFileUnderUnversionedDir() throws IOException {
    addExcludedDir(myRoot.getPath() + "/dir");

    Module m = createModule("foo");
    addContentRoot(m, myRoot.getPath() + "/dir/subDir");

    createFileExternally("dir/subDir/file.txt");
    LocalFileSystem.getInstance().refresh(false);

    FileUtil.delete(new File(myRoot.getPath() + "/dir/subDir"));
    LocalFileSystem.getInstance().refresh(false);

    createFileExternally("dir/subDir/file.txt");
    LocalFileSystem.getInstance().refresh(false);

    List<Revision> revs = getRevisionsFor(myRoot);
    assertEquals(4, revs.size());
    assertNotNull(revs.get(0).getEntry().findEntry("dir/subDir/file.txt"));
    assertNull(revs.get(1).getEntry().findEntry("dir/subDir"));
    assertNotNull(revs.get(2).getEntry().findEntry("dir/subDir/file.txt"));
    assertNull(revs.get(3).getEntry().findEntry("dir/subDir"));
  }

}<|MERGE_RESOLUTION|>--- conflicted
+++ resolved
@@ -31,12 +31,9 @@
 
 import java.io.File;
 import java.io.IOException;
-<<<<<<< HEAD
-=======
 import java.util.ArrayList;
 import java.util.Arrays;
 import java.util.Collections;
->>>>>>> e99c8210
 import java.util.List;
 
 public class FileListeningTest extends IntegrationTestCase {
@@ -83,7 +80,7 @@
     for (Change each : changes) {
       actual.add(((StructuralChange)each).getPath());
     }
-    
+
     List<String> expected = new ArrayList<String>(Arrays.asList(dir1, dir2, f1, f2));
 
     Collections.sort(actual);
@@ -191,7 +188,7 @@
     ReadOnlyAttributeUtil.setReadOnlyAttribute(f, false);
     assertEquals(3, getRevisionsFor(f).size());
   }
-  
+
   public void testIgnoringROStstusChangeForUnversionedFiles() throws Exception {
     int before = getRevisionsFor(myRoot).size();
 
@@ -200,7 +197,7 @@
 
     assertEquals(before, getRevisionsFor(myRoot).size());
   }
-  
+
   public void testDeletion() throws Exception {
     VirtualFile f = createDirectory("f.txt");
 
@@ -245,7 +242,7 @@
 
   public void testCreationAndDeletionOfUnversionedFile() throws IOException {
     addExcludedDir(myRoot.getPath() + "/dir");
-    
+
     Module m = createModule("foo");
     addContentRoot(m, myRoot.getPath() + "/dir/subDir");
 
