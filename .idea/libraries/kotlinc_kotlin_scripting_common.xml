--- conflicted
+++ resolved
@@ -1,20 +1,4 @@
 <component name="libraryTable">
-<<<<<<< HEAD
-  <library name="kotlinc.kotlin-scripting-common" type="repository">
-    <properties include-transitive-deps="false" maven-id="org.jetbrains.kotlin:kotlin-scripting-common:2.0.0-dev-6771">
-      <verification>
-        <artifact url="file://$MAVEN_REPOSITORY$/org/jetbrains/kotlin/kotlin-scripting-common/2.0.0-dev-6771/kotlin-scripting-common-2.0.0-dev-6771.jar">
-          <sha256sum>4f8ba4e17ec2772f7ff674a5ff24f2cc33e3733d9c8f7f235139d05b839b8247</sha256sum>
-        </artifact>
-      </verification>
-    </properties>
-    <CLASSES>
-      <root url="jar://$MAVEN_REPOSITORY$/org/jetbrains/kotlin/kotlin-scripting-common/2.0.0-dev-6771/kotlin-scripting-common-2.0.0-dev-6771.jar!/" />
-    </CLASSES>
-    <JAVADOC />
-    <SOURCES>
-      <root url="jar://$MAVEN_REPOSITORY$/org/jetbrains/kotlin/kotlin-scripting-common/2.0.0-dev-6771/kotlin-scripting-common-2.0.0-dev-6771-sources.jar!/" />
-=======
   <library name="kotlinc.kotlin-scripting-common">
     <CLASSES>
       <root url="jar://$PROJECT_DIR$/../build/repo/org/jetbrains/kotlin/kotlin-scripting-common/2.0.255-dev-255/kotlin-scripting-common-2.0.255-dev-255.jar!/" />
@@ -22,7 +6,6 @@
     <JAVADOC />
     <SOURCES>
       <root url="jar://$PROJECT_DIR$/../build/repo/org/jetbrains/kotlin/kotlin-scripting-common/2.0.255-dev-255/kotlin-scripting-common-2.0.255-dev-255-sources.jar!/" />
->>>>>>> 33da9d43
     </SOURCES>
   </library>
 </component>